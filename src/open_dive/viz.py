--- conflicted
+++ resolved
@@ -207,14 +207,6 @@
 
             # Add the scalar bar to the scene
             scene.add(tract_bar)
-<<<<<<< HEAD
-            
-    # Add each tractography with its corresponding color
-    for tract_file, color in zip(tractography, colors):
-        streamlines = nib.streamlines.load(tract_file).streamlines
-        stream_actor = actor.line(streamlines, colors=color, linewidth=0.005)
-        scene.add(stream_actor)
-=======
                 
         # Add each tractography with its corresponding color
         for tract_file, color in zip(tractography, colors):
@@ -239,7 +231,6 @@
         B, _ = sh_to_sf_matrix(sphere=sphere, sh_order_max=sh_order_max, basis_type=sh_basis)
         odf_actor = odf_slicer(odf_data, sphere=sphere, B_matrix=B, scale=scale, norm=False)
         scene.add(odf_actor)
->>>>>>> eb8c94c6
 
     # Set up camera
     scene.set_camera(position=camera_pos, focal_point=camera_focal, view_up=camera_up)
